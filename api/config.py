--- conflicted
+++ resolved
@@ -9,12 +9,6 @@
 
 
 class Settings(BaseSettings):
-<<<<<<< HEAD
-    # Supabase - Use environment variables set in main.py
-    supabase_url: str = os.getenv("SUPABASE_URL", "https://lmbpvkfcfhdfaihigfdu.supabase.co")
-    supabase_anon_key: str = os.getenv("SUPABASE_ANON_KEY", "")
-    supabase_service_key: str = os.getenv("SUPABASE_SERVICE_KEY", "")
-=======
     """Application configuration sourced from the environment."""
 
     model_config = SettingsConfigDict(env_file=".env", extra="ignore")
@@ -29,7 +23,6 @@
     supabase_service_key: SecretStr | None = Field(
         default=None, validation_alias="SUPABASE_SERVICE_KEY"
     )
->>>>>>> b6eed156
 
     # API
     api_host: str = Field(default="0.0.0.0", validation_alias="API_HOST")
@@ -49,13 +42,9 @@
     )
 
     # CORS
-<<<<<<< HEAD
-    cors_origins: List[str] = ["http://localhost:3000", "http://localhost:3456"]
-=======
     cors_origins: Sequence[str] = Field(
-        default=("http://localhost:3000",), validation_alias="CORS_ORIGINS"
+        default=("http://localhost:3000", "http://localhost:3456"), validation_alias="CORS_ORIGINS"
     )
->>>>>>> b6eed156
 
     # Rate Limiting
     rate_limit_requests: int = Field(
