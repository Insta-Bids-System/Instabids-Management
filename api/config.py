--- conflicted
+++ resolved
@@ -43,12 +43,8 @@
 
     # CORS
     cors_origins: Sequence[str] = Field(
-<<<<<<< HEAD
-        default=("http://localhost:3000",), validation_alias="CORS_ORIGINS"
-=======
         default=("http://localhost:3000", "http://localhost:3456"),
         validation_alias="CORS_ORIGINS",
->>>>>>> 44d1b95c
     )
 
     # Rate Limiting
@@ -82,12 +78,6 @@
                 try:
                     parsed = json.loads(value)
                     if isinstance(parsed, list):
-<<<<<<< HEAD
-                        return tuple(str(origin).strip() for origin in parsed if str(origin).strip())
-                except json.JSONDecodeError:
-                    pass
-            return tuple(origin.strip() for origin in value.split(",") if origin.strip())
-=======
                         return tuple(
                             str(origin).strip()
                             for origin in parsed
@@ -98,7 +88,6 @@
             return tuple(
                 origin.strip() for origin in value.split(",") if origin.strip()
             )
->>>>>>> 44d1b95c
         if isinstance(value, (list, tuple)):
             return tuple(value)
         return ("http://localhost:3000",)
