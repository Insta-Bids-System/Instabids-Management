--- conflicted
+++ resolved
@@ -1,24 +1,10 @@
-"""Main FastAPI application module for InstaBids Management API."""
-
-from __future__ import annotations
-
 import logging
 import os
 from contextlib import asynccontextmanager
-from typing import Any, AsyncGenerator
 
-from fastapi import FastAPI, HTTPException, status
+from fastapi import FastAPI
 from fastapi.middleware.cors import CORSMiddleware
-from fastapi.middleware.trustedhost import TrustedHostMiddleware
 
-<<<<<<< HEAD
-from api.config import settings
-from api.dependencies import get_supabase_client
-from api.routers.auth import router as auth_router
-from api.routers.properties import router as properties_router
-from api.routers.projects import router as projects_router
-from api.routers.quotes import router as quotes_router
-=======
 # Force correct Supabase project
 os.environ["SUPABASE_URL"] = "https://lmbpvkfcfhdfaihigfdu.supabase.co"
 os.environ["SUPABASE_ANON_KEY"] = (
@@ -32,21 +18,16 @@
 from middleware.rate_limit import rate_limit_middleware
 from routers import auth, projects, properties, smartscope
 from services.supabase import supabase_service
->>>>>>> 44d1b95c
 
-
-logging.basicConfig(level=logging.INFO)
+# Configure logging
+logging.basicConfig(
+    level=logging.INFO if settings.api_env == "development" else logging.WARNING,
+    format="%(asctime)s - %(name)s - %(levelname)s - %(message)s",
+)
 logger = logging.getLogger(__name__)
 
 
 @asynccontextmanager
-<<<<<<< HEAD
-async def lifespan(app: FastAPI) -> AsyncGenerator[None, None]:
-    """Application lifespan manager."""
-    logger.info("Starting InstaBids Management API")
-    supabase = get_supabase_client()
-    logger.info(f"Connected to Supabase: {settings.supabase_url}")
-=======
 async def lifespan(app: FastAPI):
     # Startup
     logger.info("Starting InstaBids Management API...")
@@ -65,60 +46,88 @@
         logger.error(f"Failed to connect to Supabase: {e}")
         raise
 
->>>>>>> 44d1b95c
     yield
-    logger.info("Shutting down InstaBids Management API")
+
+    # Shutdown
+    logger.info("Shutting down InstaBids Management API...")
 
 
+# Create FastAPI app
 app = FastAPI(
     title="InstaBids Management API",
-    description="Property management platform for maintenance coordination",
-    version="1.0.0",
+    description="Property management platform API",
+    version="0.1.0",
     lifespan=lifespan,
 )
 
-# CORS configuration
+# Configure CORS
 app.add_middleware(
     CORSMiddleware,
-<<<<<<< HEAD
-    allow_origins=["http://localhost:3000", "http://localhost:3001"],
-=======
     allow_origins=list(settings.cors_origins),
->>>>>>> 44d1b95c
     allow_credentials=True,
     allow_methods=["*"],
     allow_headers=["*"],
 )
 
-# Trusted host middleware
-app.add_middleware(
-    TrustedHostMiddleware,
-    allowed_hosts=["localhost", "127.0.0.1", "*.vercel.app"],
+
+# Add rate limiting middleware
+@app.middleware("http")
+async def add_rate_limiting(request, call_next):
+    return await rate_limit_middleware(request, call_next)
+
+
+# Include routers
+app.include_router(
+    auth.router,
+    prefix="/api/auth",
+    tags=["Authentication"],
 )
 
-# Include routers
-app.include_router(auth_router, prefix="/api/auth", tags=["auth"])
-app.include_router(properties_router, prefix="/api/properties", tags=["properties"])
-app.include_router(projects_router, prefix="/api/projects", tags=["projects"])
-app.include_router(quotes_router, prefix="/api/quotes", tags=["quotes"])
+app.include_router(
+    properties.router,
+    prefix="/api",
+    tags=["Properties"],
+)
+
+app.include_router(
+    projects.router,
+    prefix="/api",
+    tags=["Projects"],
+)
+
+app.include_router(
+    smartscope.router,
+    prefix="/api",
+    tags=["SmartScope AI"],
+)
 
 
-@app.get("/")
-async def root() -> dict[str, Any]:
-    """Root endpoint."""
-    return {"message": "InstaBids Management API", "version": "1.0.0"}
+# Health check endpoint
+@app.get("/health")
+async def health_check():
+    return {
+        "status": "healthy",
+        "environment": settings.api_env,
+        "version": "0.1.0",
+    }
 
 
-@app.get("/health")
-async def health_check() -> dict[str, Any]:
-    """Health check endpoint."""
-    try:
-        supabase = get_supabase_client()
-        result = supabase.table("users").select("count", count="exact").limit(0).execute()
-        return {"status": "healthy", "database": "connected"}
-    except Exception as exc:
-        logger.exception("Health check failed: %s", exc)
-        raise HTTPException(
-            status_code=status.HTTP_503_SERVICE_UNAVAILABLE,
-            detail="Service unavailable",
-        ) from exc+# Root endpoint
+@app.get("/")
+async def root():
+    return {
+        "message": "InstaBids Management API",
+        "docs": "/docs",
+        "health": "/health",
+    }
+
+
+if __name__ == "__main__":
+    import uvicorn
+
+    uvicorn.run(
+        "main:app",
+        host=settings.api_host,
+        port=settings.api_port,
+        reload=settings.api_env == "development",
+    )