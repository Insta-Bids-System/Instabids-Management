--- conflicted
+++ resolved
@@ -58,14 +58,7 @@
     def client(self) -> Client:
         """Get the public Supabase client"""
         if self._client is None:
-<<<<<<< HEAD
-            if (
-                not settings.supabase_url_value
-                or not settings.supabase_anon_key_value
-            ):
-=======
             if not settings.supabase_url_value or not settings.supabase_anon_key_value:
->>>>>>> 44d1b95c
                 raise ValueError("Supabase configuration missing")
             self._initialize_clients()
         return self._client
